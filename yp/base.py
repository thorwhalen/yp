--- conflicted
+++ resolved
@@ -222,7 +222,6 @@
     """
 
     url = pypi_user_furl.format(user=user)
-<<<<<<< HEAD
     page_contents = get_url_contents_with_selenium(
         url, wait_seconds=5
     )  # see note below
@@ -231,12 +230,6 @@
     if validate_project_infos:
         _validate_user_projects_infos(proj_infos)
     return list(map(extractor, proj_infos))
-=======
-    b = BeautifulSoup(
-        request_saving_failure_responses("get", url).content, features="lxml"
-    )
-    proj_infos = b.find_all("a", {"class": "package-snippet"})
->>>>>>> 57dba1bc
 
 
 def _validate_user_projects_infos(proj_infos):
